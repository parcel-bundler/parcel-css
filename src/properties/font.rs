//! CSS properties related to fonts.

use super::{Property, PropertyId};
use crate::compat::Feature;
use crate::context::PropertyHandlerContext;
use crate::declaration::{DeclarationBlock, DeclarationList};
use crate::error::{ParserError, PrinterError};
use crate::macros::*;
use crate::printer::Printer;
use crate::traits::{Parse, PropertyHandler, Shorthand, ToCss};
use crate::values::number::CSSNumber;
use crate::values::string::CowArcStr;
use crate::values::{angle::Angle, length::LengthPercentage, percentage::Percentage};
use cssparser::*;

/// A value for the [font-weight](https://www.w3.org/TR/css-fonts-4/#font-weight-prop) property.
#[derive(Debug, Clone, PartialEq)]
#[cfg_attr(
  feature = "serde",
  derive(serde::Serialize, serde::Deserialize),
  serde(tag = "type", content = "value", rename_all = "kebab-case")
)]
pub enum FontWeight {
  /// An absolute font weight.
  Absolute(AbsoluteFontWeight),
  /// The `bolder` keyword.
  Bolder,
  /// The `lighter` keyword.
  Lighter,
}

impl Default for FontWeight {
  fn default() -> FontWeight {
    FontWeight::Absolute(AbsoluteFontWeight::default())
  }
}

impl<'i> Parse<'i> for FontWeight {
  fn parse<'t>(input: &mut Parser<'i, 't>) -> Result<Self, ParseError<'i, ParserError<'i>>> {
    if let Ok(val) = input.try_parse(AbsoluteFontWeight::parse) {
      return Ok(FontWeight::Absolute(val));
    }

    let location = input.current_source_location();
    let ident = input.expect_ident()?;
    match_ignore_ascii_case! { &*ident,
      "bolder" => Ok(FontWeight::Bolder),
      "lighter" => Ok(FontWeight::Lighter),
      _ => Err(location.new_unexpected_token_error(
        cssparser::Token::Ident(ident.clone())
      ))
    }
  }
}

impl ToCss for FontWeight {
  fn to_css<W>(&self, dest: &mut Printer<W>) -> Result<(), PrinterError>
  where
    W: std::fmt::Write,
  {
    use FontWeight::*;
    match self {
      Absolute(val) => val.to_css(dest),
      Bolder => dest.write_str("bolder"),
      Lighter => dest.write_str("lighter"),
    }
  }
}

/// An [absolute font weight](https://www.w3.org/TR/css-fonts-4/#font-weight-absolute-values),
/// as used in the `font-weight` property.
///
/// See [FontWeight](FontWeight).
#[derive(Debug, Clone, PartialEq)]
#[cfg_attr(
  feature = "serde",
  derive(serde::Serialize, serde::Deserialize),
  serde(tag = "type", content = "value", rename_all = "kebab-case")
)]
pub enum AbsoluteFontWeight {
  /// An explicit weight.
  Weight(CSSNumber),
  /// Same as `400`.
  Normal,
  /// Same as `700`.
  Bold,
}

impl Default for AbsoluteFontWeight {
  fn default() -> AbsoluteFontWeight {
    AbsoluteFontWeight::Normal
  }
}

impl<'i> Parse<'i> for AbsoluteFontWeight {
  fn parse<'t>(input: &mut Parser<'i, 't>) -> Result<Self, ParseError<'i, ParserError<'i>>> {
    if let Ok(val) = input.try_parse(CSSNumber::parse) {
      return Ok(AbsoluteFontWeight::Weight(val));
    }

    let location = input.current_source_location();
    let ident = input.expect_ident()?;
    match_ignore_ascii_case! { &*ident,
      "normal" => Ok(AbsoluteFontWeight::Normal),
      "bold" => Ok(AbsoluteFontWeight::Bold),
      _ => Err(location.new_unexpected_token_error(
        cssparser::Token::Ident(ident.clone())
      ))
    }
  }
}

impl ToCss for AbsoluteFontWeight {
  fn to_css<W>(&self, dest: &mut Printer<W>) -> Result<(), PrinterError>
  where
    W: std::fmt::Write,
  {
    use AbsoluteFontWeight::*;
    match self {
      Weight(val) => val.to_css(dest),
      Normal => dest.write_str(if dest.minify { "400" } else { "normal" }),
      Bold => dest.write_str(if dest.minify { "700" } else { "bold" }),
    }
  }
}

enum_property! {
  /// An [absolute font size](https://www.w3.org/TR/css-fonts-3/#absolute-size-value),
  /// as used in the `font-size` property.
  ///
  /// See [FontSize](FontSize).
  #[allow(missing_docs)]
  pub enum AbsoluteFontSize {
    "xx-small": XXSmall,
    "x-small": XSmall,
    "small": Small,
    "medium": Medium,
    "large": Large,
    "x-large": XLarge,
    "xx-large": XXLarge,
  }
}

enum_property! {
  /// A [relative font size](https://www.w3.org/TR/css-fonts-3/#relative-size-value),
  /// as used in the `font-size` property.
  ///
  /// See [FontSize](FontSize).
  #[allow(missing_docs)]
  pub enum RelativeFontSize {
    Smaller,
    Larger,
  }
}

/// A value for the [font-size](https://www.w3.org/TR/css-fonts-4/#font-size-prop) property.
#[derive(Debug, Clone, PartialEq)]
#[cfg_attr(
  feature = "serde",
  derive(serde::Serialize, serde::Deserialize),
  serde(tag = "type", content = "value", rename_all = "kebab-case")
)]
pub enum FontSize {
  /// An explicit size.
  Length(LengthPercentage),
  /// An absolute font size keyword.
  Absolute(AbsoluteFontSize),
  /// A relative font size keyword.
  Relative(RelativeFontSize),
}

impl<'i> Parse<'i> for FontSize {
  fn parse<'t>(input: &mut Parser<'i, 't>) -> Result<Self, ParseError<'i, ParserError<'i>>> {
    if let Ok(val) = input.try_parse(LengthPercentage::parse) {
      return Ok(FontSize::Length(val));
    }

    if let Ok(val) = input.try_parse(AbsoluteFontSize::parse) {
      return Ok(FontSize::Absolute(val));
    }

    let val = RelativeFontSize::parse(input)?;
    Ok(FontSize::Relative(val))
  }
}

impl ToCss for FontSize {
  fn to_css<W>(&self, dest: &mut Printer<W>) -> Result<(), PrinterError>
  where
    W: std::fmt::Write,
  {
    use FontSize::*;
    match self {
      Absolute(val) => val.to_css(dest),
      Length(val) => val.to_css(dest),
      Relative(val) => val.to_css(dest),
    }
  }
}

enum_property! {
  /// A [font stretch keyword](https://www.w3.org/TR/css-fonts-4/#font-stretch-prop),
  /// as used in the `font-stretch` property.
  ///
  /// See [FontStretch](FontStretch).
  pub enum FontStretchKeyword {
    /// 100%
    "normal": Normal,
    /// 50%
    "ultra-condensed": UltraCondensed,
    /// 62.5%
    "extra-condensed": ExtraCondensed,
    /// 75%
    "condensed": Condensed,
    /// 87.5%
    "semi-condensed": SemiCondensed,
    /// 112.5%
    "semi-expanded": SemiExpanded,
    /// 125%
    "expanded": Expanded,
    /// 150%
    "extra-expanded": ExtraExpanded,
    /// 200%
    "ultra-expanded": UltraExpanded,
  }
}

impl Default for FontStretchKeyword {
  fn default() -> FontStretchKeyword {
    FontStretchKeyword::Normal
  }
}

impl Into<Percentage> for &FontStretchKeyword {
  fn into(self) -> Percentage {
    use FontStretchKeyword::*;
    let val = match self {
      UltraCondensed => 0.5,
      ExtraCondensed => 0.625,
      Condensed => 0.75,
      SemiCondensed => 0.875,
      Normal => 1.0,
      SemiExpanded => 1.125,
      Expanded => 1.25,
      ExtraExpanded => 1.5,
      UltraExpanded => 2.0,
    };
    Percentage(val)
  }
}

/// A value for the [font-stretch](https://www.w3.org/TR/css-fonts-4/#font-stretch-prop) property.
#[derive(Debug, Clone, PartialEq)]
#[cfg_attr(
  feature = "serde",
  derive(serde::Serialize, serde::Deserialize),
  serde(tag = "type", content = "value", rename_all = "kebab-case")
)]
pub enum FontStretch {
  /// A font stretch keyword.
  Keyword(FontStretchKeyword),
  /// A percentage.
  Percentage(Percentage),
}

impl Default for FontStretch {
  fn default() -> FontStretch {
    FontStretch::Keyword(FontStretchKeyword::default())
  }
}

impl<'i> Parse<'i> for FontStretch {
  fn parse<'t>(input: &mut Parser<'i, 't>) -> Result<Self, ParseError<'i, ParserError<'i>>> {
    if let Ok(val) = input.try_parse(Percentage::parse) {
      return Ok(FontStretch::Percentage(val));
    }

    let keyword = FontStretchKeyword::parse(input)?;
    Ok(FontStretch::Keyword(keyword))
  }
}

impl Into<Percentage> for &FontStretch {
  fn into(self) -> Percentage {
    match self {
      FontStretch::Percentage(val) => val.clone(),
      FontStretch::Keyword(keyword) => keyword.into(),
    }
  }
}

impl ToCss for FontStretch {
  fn to_css<W>(&self, dest: &mut Printer<W>) -> Result<(), PrinterError>
  where
    W: std::fmt::Write,
  {
    if dest.minify {
      let percentage: Percentage = self.into();
      return percentage.to_css(dest);
    }

    match self {
      FontStretch::Percentage(val) => val.to_css(dest),
      FontStretch::Keyword(val) => val.to_css(dest),
    }
  }
}

enum_property! {
  /// A [generic font family](https://www.w3.org/TR/css-fonts-4/#generic-font-families) name,
  /// as used in the `font-family` property.
  ///
  /// See [FontFamily](FontFamily).
  #[allow(missing_docs)]
  pub enum GenericFontFamily {
    "serif": Serif,
    "sans-serif": SansSerif,
    "cursive": Cursive,
    "fantasy": Fantasy,
    "monospace": Monospace,
    "system-ui": SystemUI,
    "emoji": Emoji,
    "math": Math,
    "fangsong": FangSong,
    "ui-serif": UISerif,
    "ui-sans-serif": UISansSerif,
    "ui-monospace": UIMonospace,
    "ui-rounded": UIRounded,

    // CSS wide keywords. These must be parsed as identifiers so they
    // don't get serialized as strings.
    // https://www.w3.org/TR/css-values-4/#common-keywords
    "initial": Initial,
    "inherit": Inherit,
    "unset": Unset,
    // Default is also reserved by the <custom-ident> type.
    // https://www.w3.org/TR/css-values-4/#custom-idents
    "default": Default,

    // CSS defaulting keywords
    // https://drafts.csswg.org/css-cascade-5/#defaulting-keywords
    "revert": Revert,
    "revert-layer": RevertLayer,
  }
}

/// A value for the [font-family](https://www.w3.org/TR/css-fonts-4/#font-family-prop) property.
#[derive(Debug, Clone, PartialEq)]
#[cfg_attr(
  feature = "serde",
  derive(serde::Serialize, serde::Deserialize),
  serde(tag = "type", content = "value", rename_all = "kebab-case")
)]
pub enum FontFamily<'i> {
  /// A custom family name.
  #[cfg_attr(feature = "serde", serde(borrow))]
  FamilyName(CowArcStr<'i>),
  /// A generic family name.
  Generic(GenericFontFamily),
}

impl<'i> Parse<'i> for FontFamily<'i> {
  fn parse<'t>(input: &mut Parser<'i, 't>) -> Result<Self, ParseError<'i, ParserError<'i>>> {
    if let Ok(value) = input.try_parse(|i| i.expect_string_cloned()) {
      return Ok(FontFamily::FamilyName(value.into()));
    }

    if let Ok(value) = input.try_parse(GenericFontFamily::parse) {
      return Ok(FontFamily::Generic(value));
    }

    let value: CowArcStr<'i> = input.expect_ident()?.into();
    let mut string = None;
    while let Ok(ident) = input.try_parse(|i| i.expect_ident_cloned()) {
      if string.is_none() {
        string = Some(value.to_string());
      }

      if let Some(string) = &mut string {
        string.push(' ');
        string.push_str(&ident);
      }
    }

    let value = if let Some(string) = string {
      string.into()
    } else {
      value
    };

    Ok(FontFamily::FamilyName(value))
  }
}

impl<'i> ToCss for FontFamily<'i> {
  fn to_css<W>(&self, dest: &mut Printer<W>) -> Result<(), PrinterError>
  where
    W: std::fmt::Write,
  {
    match self {
      FontFamily::Generic(val) => val.to_css(dest),
      FontFamily::FamilyName(val) => {
        // Generic family names such as sans-serif must be quoted if parsed as a string.
        // CSS wide keywords, as well as "default", must also be quoted.
        // https://www.w3.org/TR/css-fonts-4/#family-name-syntax
        if !val.is_empty() && !GenericFontFamily::parse_string(val).is_ok() {
          let mut id = String::new();
          let mut first = true;
          for slice in val.split(' ') {
            if first {
              first = false;
            } else {
              id.push(' ');
            }
            serialize_identifier(slice, &mut id)?;
          }
          if id.len() < val.len() + 2 {
            return dest.write_str(&id);
          }
        }
        serialize_string(&val, dest)?;
        Ok(())
      }
    }
  }
}

/// A value for the [font-style](https://www.w3.org/TR/css-fonts-4/#font-style-prop) property.
#[derive(Debug, Clone, PartialEq)]
#[cfg_attr(
  feature = "serde",
  derive(serde::Serialize, serde::Deserialize),
  serde(tag = "type", content = "value", rename_all = "kebab-case")
)]
pub enum FontStyle {
  /// Normal font style.
  Normal,
  /// Italic font style.
  Italic,
  /// Oblique font style, with a custom angle.
  Oblique(Angle),
}

impl Default for FontStyle {
  fn default() -> FontStyle {
    FontStyle::Normal
  }
}

impl<'i> Parse<'i> for FontStyle {
  fn parse<'t>(input: &mut Parser<'i, 't>) -> Result<Self, ParseError<'i, ParserError<'i>>> {
    let location = input.current_source_location();
    let ident = input.expect_ident()?;
    match_ignore_ascii_case! { &*ident,
      "normal" => Ok(FontStyle::Normal),
      "italic" => Ok(FontStyle::Italic),
      "oblique" => {
        let angle = input.try_parse(Angle::parse).unwrap_or(Angle::Deg(14.0));
        Ok(FontStyle::Oblique(angle))
      },
      _ => Err(location.new_unexpected_token_error(
        cssparser::Token::Ident(ident.clone())
      ))
    }
  }
}

impl ToCss for FontStyle {
  fn to_css<W>(&self, dest: &mut Printer<W>) -> Result<(), PrinterError>
  where
    W: std::fmt::Write,
  {
    match self {
      FontStyle::Normal => dest.write_str("normal"),
      FontStyle::Italic => dest.write_str("italic"),
      FontStyle::Oblique(angle) => {
        dest.write_str("oblique")?;
        if *angle != Angle::Deg(14.0) {
          dest.write_char(' ')?;
          angle.to_css(dest)?;
        }
        Ok(())
      }
    }
  }
}

enum_property! {
  /// A value for the [font-variant-caps](https://www.w3.org/TR/css-fonts-4/#font-variant-caps-prop) property.
  pub enum FontVariantCaps {
    /// No special capitalization features are applied.
    "normal": Normal,
    /// The small capitals feature is used for lower case letters.
    "small-caps": SmallCaps,
    /// Small capitals are used for both upper and lower case letters.
    "all-small-caps": AllSmallCaps,
    /// Petite capitals are used.
    "petite-caps": PetiteCaps,
    /// Petite capitals are used for both upper and lower case letters.
    "all-petite-caps": AllPetiteCaps,
    /// Enables display of mixture of small capitals for uppercase letters with normal lowercase letters.
    "unicase": Unicase,
    /// Uses titling capitals.
    "titling-caps": TitlingCaps,
  }
}

impl Default for FontVariantCaps {
  fn default() -> FontVariantCaps {
    FontVariantCaps::Normal
  }
}

impl FontVariantCaps {
  fn is_css2(&self) -> bool {
    matches!(self, FontVariantCaps::Normal | FontVariantCaps::SmallCaps)
  }

  fn parse_css2<'i, 't>(input: &mut Parser<'i, 't>) -> Result<Self, ParseError<'i, ParserError<'i>>> {
    let value = Self::parse(input)?;
    if !value.is_css2() {
      return Err(input.new_custom_error(ParserError::InvalidValue));
    }
    Ok(value)
  }
}

/// A value for the [line-height](https://www.w3.org/TR/2020/WD-css-inline-3-20200827/#propdef-line-height) property.
#[derive(Debug, Clone, PartialEq)]
#[cfg_attr(
  feature = "serde",
  derive(serde::Serialize, serde::Deserialize),
  serde(tag = "type", content = "value", rename_all = "kebab-case")
)]
pub enum LineHeight {
  /// The UA sets the line height based on the font.
  Normal,
  /// A multiple of the element's font size.
  Number(CSSNumber),
  /// An explicit height.
  Length(LengthPercentage),
}

impl Default for LineHeight {
  fn default() -> LineHeight {
    LineHeight::Normal
  }
}

impl<'i> Parse<'i> for LineHeight {
  fn parse<'t>(input: &mut Parser<'i, 't>) -> Result<Self, ParseError<'i, ParserError<'i>>> {
    if input.try_parse(|input| input.expect_ident_matching("normal")).is_ok() {
      return Ok(LineHeight::Normal);
    }

    if let Ok(val) = input.try_parse(CSSNumber::parse) {
      return Ok(LineHeight::Number(val));
    }

    Ok(LineHeight::Length(LengthPercentage::parse(input)?))
  }
}

impl ToCss for LineHeight {
  fn to_css<W>(&self, dest: &mut Printer<W>) -> Result<(), PrinterError>
  where
    W: std::fmt::Write,
  {
    match self {
      LineHeight::Normal => dest.write_str("normal"),
      LineHeight::Number(val) => val.to_css(dest),
      LineHeight::Length(val) => val.to_css(dest),
    }
  }
}

enum_property! {
  /// A keyword for the [vertical align](https://drafts.csswg.org/css2/#propdef-vertical-align) property.
  pub enum VerticalAlignKeyword {
    /// Align the baseline of the box with the baseline of the parent box.
    "baseline": Baseline,
    /// Lower the baseline of the box to the proper position for subscripts of the parent’s box.
    "sub": Sub,
    /// Raise the baseline of the box to the proper position for superscripts of the parent’s box.
    "super": Super,
    /// Align the top of the aligned subtree with the top of the line box.
    "top": Top,
    /// Align the top of the box with the top of the parent’s content area.
    "text-top": TextTop,
    /// Align the vertical midpoint of the box with the baseline of the parent box plus half the x-height of the parent.
    "middle": Middle,
    /// Align the bottom of the aligned subtree with the bottom of the line box.
    "bottom": Bottom,
    /// Align the bottom of the box with the bottom of the parent’s content area.
    "text-bottom": TextBottom,
  }
}

/// A value for the [vertical align](https://drafts.csswg.org/css2/#propdef-vertical-align) property.
// TODO: there is a more extensive spec in CSS3 but it doesn't seem any browser implements it? https://www.w3.org/TR/css-inline-3/#transverse-alignment
#[derive(Debug, Clone, PartialEq)]
#[cfg_attr(
  feature = "serde",
  derive(serde::Serialize, serde::Deserialize),
  serde(tag = "type", content = "value", rename_all = "kebab-case")
)]
pub enum VerticalAlign {
  /// A vertical align keyword.
  Keyword(VerticalAlignKeyword),
  /// An explicit length.
  Length(LengthPercentage),
}

impl<'i> Parse<'i> for VerticalAlign {
  fn parse<'t>(input: &mut Parser<'i, 't>) -> Result<Self, ParseError<'i, ParserError<'i>>> {
    if let Ok(len) = input.try_parse(LengthPercentage::parse) {
      return Ok(VerticalAlign::Length(len));
    }

    let kw = VerticalAlignKeyword::parse(input)?;
    Ok(VerticalAlign::Keyword(kw))
  }
}

impl ToCss for VerticalAlign {
  fn to_css<W>(&self, dest: &mut Printer<W>) -> Result<(), PrinterError>
  where
    W: std::fmt::Write,
  {
    match self {
      VerticalAlign::Keyword(kw) => kw.to_css(dest),
      VerticalAlign::Length(len) => len.to_css(dest),
    }
  }
}

define_shorthand! {
  /// A value for the [font](https://www.w3.org/TR/css-fonts-4/#font-prop) shorthand property.
  pub struct Font<'i> {
    /// The font family.
    #[cfg_attr(feature = "serde", serde(borrow))]
    family: FontFamily(Vec<FontFamily<'i>>),
    /// The font size.
    size: FontSize(FontSize),
    /// The font style.
    style: FontStyle(FontStyle),
    /// The font weight.
    weight: FontWeight(FontWeight),
    /// The font stretch.
    stretch: FontStretch(FontStretch),
    /// The line height.
    line_height: LineHeight(LineHeight),
    /// How the text should be capitalized. Only CSS 2.1 values are supported.
    variant_caps: FontVariantCaps(FontVariantCaps),
  }
}

impl<'i> Parse<'i> for Font<'i> {
  fn parse<'t>(input: &mut Parser<'i, 't>) -> Result<Self, ParseError<'i, ParserError<'i>>> {
    let mut style = None;
    let mut weight = None;
    let mut stretch = None;
    let size;
    let mut variant_caps = None;
    let mut count = 0;

    loop {
      // Skip "normal" since it is valid for several properties, but we don't know which ones it will be used for yet.
      if input.try_parse(|input| input.expect_ident_matching("normal")).is_ok() {
        count += 1;
        continue;
      }
      if style.is_none() {
        if let Ok(value) = input.try_parse(FontStyle::parse) {
          style = Some(value);
          count += 1;
          continue;
        }
      }
      if weight.is_none() {
        if let Ok(value) = input.try_parse(FontWeight::parse) {
          weight = Some(value);
          count += 1;
          continue;
        }
      }
      if variant_caps.is_none() {
        if let Ok(value) = input.try_parse(FontVariantCaps::parse_css2) {
          variant_caps = Some(value);
          count += 1;
          continue;
        }
      }

      if stretch.is_none() {
        if let Ok(value) = input.try_parse(FontStretchKeyword::parse) {
          stretch = Some(FontStretch::Keyword(value));
          count += 1;
          continue;
        }
      }
      size = Some(FontSize::parse(input)?);
      break;
    }

    if count > 4 {
      return Err(input.new_custom_error(ParserError::InvalidDeclaration));
    }

    let size = match size {
      Some(s) => s,
      None => return Err(input.new_custom_error(ParserError::InvalidDeclaration)),
    };

    let line_height = if input.try_parse(|input| input.expect_delim('/')).is_ok() {
      Some(LineHeight::parse(input)?)
    } else {
      None
    };

    let family = input.parse_comma_separated(FontFamily::parse)?;
    Ok(Font {
      family,
      size,
      style: style.unwrap_or_default(),
      weight: weight.unwrap_or_default(),
      stretch: stretch.unwrap_or_default(),
      line_height: line_height.unwrap_or_default(),
      variant_caps: variant_caps.unwrap_or_default(),
    })
  }
}

impl<'i> ToCss for Font<'i> {
  fn to_css<W>(&self, dest: &mut Printer<W>) -> Result<(), PrinterError>
  where
    W: std::fmt::Write,
  {
    if self.style != FontStyle::default() {
      self.style.to_css(dest)?;
      dest.write_char(' ')?;
    }

    if self.variant_caps != FontVariantCaps::default() {
      self.variant_caps.to_css(dest)?;
      dest.write_char(' ')?;
    }

    if self.weight != FontWeight::default() {
      self.weight.to_css(dest)?;
      dest.write_char(' ')?;
    }

    if self.stretch != FontStretch::default() {
      self.stretch.to_css(dest)?;
      dest.write_char(' ')?;
    }

    self.size.to_css(dest)?;

    if self.line_height != LineHeight::default() {
      dest.delim('/', true)?;
      self.line_height.to_css(dest)?;
    }

    dest.write_char(' ')?;

    let len = self.family.len();
    for (idx, val) in self.family.iter().enumerate() {
      val.to_css(dest)?;
      if idx < len - 1 {
        dest.delim(',', false)?;
      }
    }

    Ok(())
  }
}

#[derive(Default, Debug)]
pub(crate) struct FontHandler<'i> {
  family: Option<Vec<FontFamily<'i>>>,
  size: Option<FontSize>,
  style: Option<FontStyle>,
  weight: Option<FontWeight>,
  stretch: Option<FontStretch>,
  line_height: Option<LineHeight>,
  variant_caps: Option<FontVariantCaps>,
  has_any: bool,
}

impl<'i> PropertyHandler<'i> for FontHandler<'i> {
  fn handle_property(
    &mut self,
    property: &Property<'i>,
    dest: &mut DeclarationList<'i>,
    context: &mut PropertyHandlerContext<'i, '_>,
  ) -> bool {
    use Property::*;

    macro_rules! property {
      ($prop: ident, $val: ident) => {{
        self.$prop = Some($val.clone());
        self.has_any = true;
      }};
    }

    match property {
      FontFamily(val) => property!(family, val),
      FontSize(val) => property!(size, val),
      FontStyle(val) => property!(style, val),
      FontWeight(val) => property!(weight, val),
      FontStretch(val) => property!(stretch, val),
      FontVariantCaps(val) => property!(variant_caps, val),
      LineHeight(val) => property!(line_height, val),
      Font(val) => {
        self.family = Some(val.family.clone());
        self.size = Some(val.size.clone());
        self.style = Some(val.style.clone());
        self.weight = Some(val.weight.clone());
        self.stretch = Some(val.stretch.clone());
        self.line_height = Some(val.line_height.clone());
        self.variant_caps = Some(val.variant_caps.clone());
        self.has_any = true;
        // TODO: reset other properties
      }
      Unparsed(val) if is_font_property(&val.property_id) => {
        self.finalize(dest, context);
        dest.push(property.clone());
      }
      _ => return false,
    }

    true
  }

<<<<<<< HEAD
  fn finalize(&mut self, decls: &mut DeclarationList<'i>, context: &mut PropertyHandlerContext<'i>) {
=======
  fn finalize(&mut self, decls: &mut DeclarationList<'i>, _: &mut PropertyHandlerContext<'i, '_>) {
>>>>>>> 87eeca75
    if !self.has_any {
      return;
    }

    self.has_any = false;

    let family = compatible_font_family(
      std::mem::take(&mut self.family),
      context.is_supported(Feature::FontFamilySystemUi),
    );
    let size = std::mem::take(&mut self.size);
    let style = std::mem::take(&mut self.style);
    let weight = std::mem::take(&mut self.weight);
    let stretch = std::mem::take(&mut self.stretch);
    let line_height = std::mem::take(&mut self.line_height);
    let variant_caps = std::mem::take(&mut self.variant_caps);

    if family.is_some()
      && size.is_some()
      && style.is_some()
      && weight.is_some()
      && stretch.is_some()
      && line_height.is_some()
      && variant_caps.is_some()
    {
      let caps = variant_caps.unwrap();
      decls.push(Property::Font(Font {
        family: family.unwrap(),
        size: size.unwrap(),
        style: style.unwrap(),
        weight: weight.unwrap(),
        stretch: stretch.unwrap(),
        line_height: line_height.unwrap(),
        variant_caps: if caps.is_css2() {
          caps
        } else {
          FontVariantCaps::default()
        },
      }));

      // The `font` property only accepts CSS 2.1 values for font-variant caps.
      // If we have a CSS 3+ value, we need to add a separate property.
      if !caps.is_css2() {
        decls.push(Property::FontVariantCaps(variant_caps.unwrap()))
      }
    } else {
      if let Some(val) = family {
        decls.push(Property::FontFamily(val))
      }

      if let Some(val) = size {
        decls.push(Property::FontSize(val))
      }

      if let Some(val) = style {
        decls.push(Property::FontStyle(val))
      }

      if let Some(val) = variant_caps {
        decls.push(Property::FontVariantCaps(val))
      }

      if let Some(val) = weight {
        decls.push(Property::FontWeight(val))
      }

      if let Some(val) = stretch {
        decls.push(Property::FontStretch(val))
      }

      if let Some(val) = line_height {
        decls.push(Property::LineHeight(val))
      }
    }
  }
}

const SYSTEM_UI: FontFamily = FontFamily::Generic(GenericFontFamily::SystemUI);

const DEFAULT_SYSTEM_FONTS: &[&str] = &[
  // #1: Supported as the -apple-system value (only on Mac)
  "AppleSystem",
  // #2: Supported as the 'BlinkMacSystemFont' value (only on Mac)
  "BlinkMacSystemFont",
  "Segoe UI",  // Windows >= Vista
  "Roboto",    // Android >= 4
  "Noto Sans", // Plasma >= 5.5
  "Ubuntu",    // Ubuntu >= 10.10
  "Cantarell", // GNOME >= 3
  "Helvetica Neue",
];

/// [`system-ui`](https://www.w3.org/TR/css-fonts-4/#system-ui-def) is a special generic font family
/// It is platform dependent but if not supported by the target will simply be ignored
/// This list is an attempt at providing that support
#[inline]
fn compatible_font_family(mut family: Option<Vec<FontFamily>>, is_supported: bool) -> Option<Vec<FontFamily>> {

  if is_supported {
    return family;
  }

  if let Some(families) = &mut family {
    if let Some(position) = families.iter().position(|v| *v == SYSTEM_UI) {
      families.splice(
        (position + 1)..(position + 1),
        DEFAULT_SYSTEM_FONTS
          .iter()
          .map(|name| FontFamily::FamilyName(CowArcStr::from(*name))),
      );
    }
  }

  return family;
}

#[inline]
fn is_font_property(property_id: &PropertyId) -> bool {
  match property_id {
    PropertyId::FontFamily
    | PropertyId::FontSize
    | PropertyId::FontStyle
    | PropertyId::FontWeight
    | PropertyId::FontStretch
    | PropertyId::FontVariantCaps
    | PropertyId::LineHeight
    | PropertyId::Font => true,
    _ => false,
  }
}<|MERGE_RESOLUTION|>--- conflicted
+++ resolved
@@ -834,11 +834,7 @@
     true
   }
 
-<<<<<<< HEAD
-  fn finalize(&mut self, decls: &mut DeclarationList<'i>, context: &mut PropertyHandlerContext<'i>) {
-=======
-  fn finalize(&mut self, decls: &mut DeclarationList<'i>, _: &mut PropertyHandlerContext<'i, '_>) {
->>>>>>> 87eeca75
+  fn finalize(&mut self, decls: &mut DeclarationList<'i>, context: &mut PropertyHandlerContext<'i, '_>) {
     if !self.has_any {
       return;
     }
