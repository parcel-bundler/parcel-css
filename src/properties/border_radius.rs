--- conflicted
+++ resolved
@@ -278,7 +278,6 @@
           if logical_supported {
             dest.push(val);
           } else {
-<<<<<<< HEAD
             let vp = if let Some(targets) = self.targets {
               Feature::$ltr.prefixes_for(targets)
             } else {
@@ -286,36 +285,21 @@
             };
 
             match val {
-              Property::BorderStartStartRadius(val) |
-              Property::BorderStartEndRadius(val) |
-              Property::BorderEndStartRadius(val) |
-              Property::BorderEndEndRadius(val) => {
-                context.add_logical_rule(
-                  Property::$ltr(val.clone(), vp),
-                  Property::$rtl(val, vp)
-                );
+              Property::BorderStartStartRadius(val)
+              | Property::BorderStartEndRadius(val)
+              | Property::BorderEndStartRadius(val)
+              | Property::BorderEndEndRadius(val) => {
+                context.add_logical_rule(Property::$ltr(val.clone(), vp), Property::$rtl(val, vp));
               }
               Property::Unparsed(val) => {
                 context.add_logical_rule(
                   Property::Unparsed(val.with_property_id(PropertyId::$ltr(vp))),
-                  Property::Unparsed(val.with_property_id(PropertyId::$rtl(vp)))
+                  Property::Unparsed(val.with_property_id(PropertyId::$rtl(vp))),
                 );
               }
               _ => {}
             }
           }
-=======
-            VendorPrefix::None
-          };
-
-          context.add_inline_logical_properties(
-            dest,
-            PropertyId::$ltr(vp),
-            PropertyId::$rtl(vp),
-            $key,
-            $opposite_key,
-          );
->>>>>>> 7bc31713
         }
       };
     }
@@ -324,29 +308,30 @@
     single_property!(BorderTopRightRadius, top_right);
     single_property!(BorderBottomLeftRadius, bottom_left);
     single_property!(BorderBottomRightRadius, bottom_right);
-<<<<<<< HEAD
-    logical_property!(BorderStartStartRadius, start_start, BorderTopLeftRadius, BorderTopRightRadius);
-    logical_property!(BorderStartEndRadius, start_end, BorderTopRightRadius, BorderTopLeftRadius);
-    logical_property!(BorderEndStartRadius, end_start, BorderBottomLeftRadius, BorderBottomRightRadius);
-    logical_property!(BorderEndEndRadius, end_end, BorderBottomRightRadius, BorderBottomLeftRadius);
-=======
     logical_property!(
       BorderStartStartRadius,
-      BorderStartEndRadius,
       start_start,
-      start_end,
       BorderTopLeftRadius,
       BorderTopRightRadius
     );
     logical_property!(
+      BorderStartEndRadius,
+      start_end,
+      BorderTopRightRadius,
+      BorderTopLeftRadius
+    );
+    logical_property!(
       BorderEndStartRadius,
-      BorderEndEndRadius,
       end_start,
-      end_end,
       BorderBottomLeftRadius,
       BorderBottomRightRadius
     );
->>>>>>> 7bc31713
+    logical_property!(
+      BorderEndEndRadius,
+      end_end,
+      BorderBottomRightRadius,
+      BorderBottomLeftRadius
+    );
   }
 }
 
