use cssparser::*;
use crate::traits::{Parse, ToCss};
use crate::printer::Printer;
use crate::properties::font::{FontFamily, FontStyle, FontWeight, FontStretch};
use crate::values::size::Size2D;
use crate::properties::custom::CustomProperty;
use crate::macros::enum_property;
use crate::values::url::Url;
use crate::error::{ParserError, PrinterError};

#[derive(Debug, PartialEq, Clone)]
<<<<<<< HEAD
pub struct FontFaceRule {
  pub properties: Vec<FontFaceProperty>,
=======
pub struct FontFaceRule<'i> {
  pub properties: Vec<FontFaceProperty<'i>>,
>>>>>>> 1e89b39c
  pub loc: SourceLocation
}

#[derive(Debug, Clone, PartialEq)]
pub enum FontFaceProperty<'i> {
  Source(Vec<Source<'i>>),
  FontFamily(FontFamily<'i>),
  FontStyle(FontStyle),
  FontWeight(Size2D<FontWeight>),
  FontStretch(Size2D<FontStretch>),
  Custom(CustomProperty<'i>)
}

/// https://www.w3.org/TR/2021/WD-css-fonts-4-20210729/#font-face-src-parsing
#[derive(Debug, Clone, PartialEq)]
pub enum Source<'i> {
  Url(UrlSource<'i>),
  Local(FontFamily<'i>)
}

impl<'i> Parse<'i> for Source<'i> {
  fn parse<'t>(input: &mut Parser<'i, 't>) -> Result<Self, ParseError<'i, ParserError<'i>>> {
    if let Ok(url) = input.try_parse(UrlSource::parse) {
      return Ok(Source::Url(url))
    }

    input.expect_function_matching("local")?;
    let local = input.parse_nested_block(FontFamily::parse)?;
    Ok(Source::Local(local))
  }
}

impl<'i> ToCss for Source<'i> {
  fn to_css<W>(&self, dest: &mut Printer<W>) -> Result<(), PrinterError> where W: std::fmt::Write {
    match self {
      Source::Url(url) => url.to_css(dest),
      Source::Local(local) => {
        dest.write_str("local(")?;
        local.to_css(dest)?;
        dest.write_char(')')
      }
    }
  }
}

#[derive(Debug, Clone, PartialEq)]
pub struct UrlSource<'i> {
  pub url: Url<'i>,
  pub format: Option<Format<'i>>
}

impl<'i> Parse<'i> for UrlSource<'i> {
  fn parse<'t>(input: &mut Parser<'i, 't>) -> Result<Self, ParseError<'i, ParserError<'i>>> {
    let url = Url::parse(input)?;

    let format = if input.try_parse(|input| input.expect_function_matching("format")).is_ok() {
      Some(input.parse_nested_block(Format::parse)?)
    } else {
      None
    };

    Ok(UrlSource { url, format })
  }
}

impl<'i> ToCss for UrlSource<'i> {
  fn to_css<W>(&self, dest: &mut Printer<W>) -> Result<(), PrinterError> where W: std::fmt::Write {
    self.url.to_css(dest)?;
    if let Some(format) = &self.format {
      dest.whitespace()?;
      dest.write_str("format(")?;
      format.to_css(dest)?;
      dest.write_char(')')?;
    }
    Ok(())
  }
}

#[derive(Debug, Clone, PartialEq)]
pub struct Format<'i> {
  pub format: FontFormat<'i>,
  pub supports: Vec<FontTechnology>
}

impl<'i> Parse<'i> for Format<'i> {
  fn parse<'t>(input: &mut Parser<'i, 't>) -> Result<Self, ParseError<'i, ParserError<'i>>> {
    let format = FontFormat::parse(input)?;
    let mut supports = vec![];
    if input.try_parse(|input| input.expect_ident_matching("supports")).is_ok() {
      loop {
        if let Ok(technology) = input.try_parse(FontTechnology::parse) {
          supports.push(technology)
        } else {
          break
        }
      }
    }
    Ok(Format { format, supports })
  }
}


impl<'i> ToCss for Format<'i> {
  fn to_css<W>(&self, dest: &mut Printer<W>) -> Result<(), PrinterError> where W: std::fmt::Write {
    self.format.to_css(dest)?;
    if !self.supports.is_empty() {
      dest.write_str(" supports ")?;
      let mut first = true;
      for technology in &self.supports {
        if first {
          first = false;
        } else {
          dest.write_char(' ')?;
        }
        technology.to_css(dest)?;
      }
    }
    Ok(())
  }
}

#[derive(Debug, Clone, PartialEq)]
pub enum FontFormat<'i> {
  WOFF,
  WOFF2,
  TrueType,
  OpenType,
  EmbeddedOpenType,
  Collection,
  SVG,
  String(CowRcStr<'i>)
}

impl<'i> Parse<'i> for FontFormat<'i> {
  fn parse<'t>(input: &mut Parser<'i, 't>) -> Result<Self, ParseError<'i, ParserError<'i>>> {
    let s = input.expect_ident_or_string()?;
    match_ignore_ascii_case! { &s,
      "woff" => Ok(FontFormat::WOFF),
      "woff2" => Ok(FontFormat::WOFF2),
      "truetype" => Ok(FontFormat::TrueType),
      "opentype" => Ok(FontFormat::OpenType),
      "embedded-opentype" => Ok(FontFormat::EmbeddedOpenType),
      "collection" => Ok(FontFormat::Collection),
      "svg" => Ok(FontFormat::SVG),
      _ => Ok(FontFormat::String(s.clone()))
    }
  }
}

impl<'i> ToCss for FontFormat<'i> {
  fn to_css<W>(&self, dest: &mut Printer<W>) -> Result<(), PrinterError> where W: std::fmt::Write {
    use FontFormat::*;
    let s = match self {
      WOFF => "woff",
      WOFF2 => "woff2",
      TrueType => "truetype",
      OpenType => "opentype",
      EmbeddedOpenType => "embedded-opentype",
      Collection => "collection",
      SVG => "svg",
      String(s) => &s
    };
    // Browser support for keywords rather than strings is very limited.
    // https://developer.mozilla.org/en-US/docs/Web/CSS/@font-face/src
    serialize_string(&s, dest)?;
    Ok(())
  }
}

enum_property! {
  pub enum FontFeatureTechnology {
    OpenType,
    AAT,
    Graphite,
  }
}

enum_property! {
  pub enum ColorFontTechnology {
    COLRv0,
    COLRv1,
    SVG,
    SBIX,
    CBDT,
  }
}

#[derive(Debug, Clone, PartialEq)]
pub enum FontTechnology {
  Features(FontFeatureTechnology),
  Variations,
  Color(ColorFontTechnology),
  Palettes
}

impl<'i> Parse<'i> for FontTechnology {
  fn parse<'t>(input: &mut Parser<'i, 't>) -> Result<Self, ParseError<'i, ParserError<'i>>> {
    let location = input.current_source_location();
    match input.next()? {
      Token::Function(f) => {
        match_ignore_ascii_case! { &f,
          "features" => Ok(FontTechnology::Features(input.parse_nested_block(FontFeatureTechnology::parse)?)),
          "color" => Ok(FontTechnology::Color(input.parse_nested_block(ColorFontTechnology::parse)?)),
          _ => Err(location.new_unexpected_token_error(
            cssparser::Token::Ident(f.clone())
          ))
        }
      }
      Token::Ident(ident) => {
        match_ignore_ascii_case! { &ident,
          "variations" => Ok(FontTechnology::Variations),
          "palettes" => Ok(FontTechnology::Palettes),
          _ => Err(location.new_unexpected_token_error(
            cssparser::Token::Ident(ident.clone())
          ))
        }
      }
      tok => Err(location.new_unexpected_token_error(tok.clone()))
    }
  }
}

impl ToCss for FontTechnology {
  fn to_css<W>(&self, dest: &mut Printer<W>) -> Result<(), PrinterError> where W: std::fmt::Write {
    match self {
      FontTechnology::Features(f) => {
        dest.write_str("features(")?;
        f.to_css(dest)?;
        dest.write_char(')')
      }
      FontTechnology::Color(c) => {
        dest.write_str("color(")?;
        c.to_css(dest)?;
        dest.write_char(')')
      }
      FontTechnology::Variations => dest.write_str("variations"),
      FontTechnology::Palettes => dest.write_str("palettes")
    }
  }
}

pub(crate) struct FontFaceDeclarationParser;

/// Parse a declaration within {} block: `color: blue`
impl<'i> cssparser::DeclarationParser<'i> for FontFaceDeclarationParser {
  type Declaration = FontFaceProperty<'i>;
  type Error = ParserError<'i>;

  fn parse_value<'t>(
      &mut self,
      name: CowRcStr<'i>,
      input: &mut cssparser::Parser<'i, 't>,
  ) -> Result<Self::Declaration, cssparser::ParseError<'i, Self::Error>> {
    macro_rules! property {
      ($property: ident, $type: ty) => {
        if let Ok(c) = <$type>::parse(input) {
          return Ok(FontFaceProperty::$property(c))
        }
      };
    }

    let state = input.state();
    match_ignore_ascii_case! { &name,
      "src" => {
        if let Ok(sources) = input.parse_comma_separated(Source::parse) {
          return Ok(FontFaceProperty::Source(sources))
        }
      },
      "font-family" => property!(FontFamily, FontFamily),
      "font-weight" => property!(FontWeight, Size2D<FontWeight>),
      "font-style" => property!(FontStyle, FontStyle),
      "font-stretch" => property!(FontStretch, Size2D<FontStretch>),
      _ => {}
    }

    input.reset(&state);
    return Ok(FontFaceProperty::Custom(CustomProperty::parse(name, input)?))
  }
}

/// Default methods reject all at rules.
impl<'i> AtRuleParser<'i> for FontFaceDeclarationParser {
  type Prelude = ();
  type AtRule = FontFaceProperty<'i>;
  type Error = ParserError<'i>;
}

impl<'i> ToCss for FontFaceRule<'i> {
  fn to_css<W>(&self, dest: &mut Printer<W>) -> Result<(), PrinterError> where W: std::fmt::Write {
    dest.add_mapping(self.loc);
    dest.write_str("@font-face")?;
    dest.whitespace()?;
    dest.write_char('{')?;
    dest.indent();
    let len = self.properties.len();
    for (i, prop) in self.properties.iter().enumerate() {
      dest.newline()?;
      prop.to_css(dest)?;
      if i != len - 1 || !dest.minify {
        dest.write_char(';')?;
      }
    }
    dest.dedent();
    dest.newline()?;
    dest.write_char('}')
  }
}

impl<'i> ToCss for FontFaceProperty<'i> {
  fn to_css<W>(&self, dest: &mut Printer<W>) -> Result<(), PrinterError> where W: std::fmt::Write {
    use FontFaceProperty::*;
    macro_rules! property {
      ($prop: literal, $value: expr) => {{
        dest.write_str($prop)?;
        dest.delim(':', false)?;
        $value.to_css(dest)
      }};
      ($prop: literal, $value: expr, $multi: expr) => {{
        dest.write_str($prop)?;
        dest.delim(':', false)?;
        let len = $value.len();
        for (idx, val) in $value.iter().enumerate() {
          val.to_css(dest)?;
          if idx < len - 1 {
            dest.delim(',', false)?;
          }
        }
        Ok(())
      }};
    }

    match self {
      Source(value) => property!("src", value, true),
      FontFamily(value) => property!("font-family", value),
      FontStyle(value) => property!("font-style", value),
      FontWeight(value) => property!("font-weight", value),
      FontStretch(value) => property!("font-stretch", value),
      Custom(custom) => {
        dest.write_str(custom.name.as_ref())?;
        dest.delim(':', false)?;
        custom.value.to_css(dest)
      }
    }
  }
}<|MERGE_RESOLUTION|>--- conflicted
+++ resolved
@@ -9,13 +9,8 @@
 use crate::error::{ParserError, PrinterError};
 
 #[derive(Debug, PartialEq, Clone)]
-<<<<<<< HEAD
-pub struct FontFaceRule {
-  pub properties: Vec<FontFaceProperty>,
-=======
 pub struct FontFaceRule<'i> {
   pub properties: Vec<FontFaceProperty<'i>>,
->>>>>>> 1e89b39c
   pub loc: SourceLocation
 }
 
