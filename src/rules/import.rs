use cssparser::*;
use crate::traits::ToCss;
use crate::printer::Printer;
use crate::media_query::MediaList;
use super::supports::SupportsCondition;
use crate::error::PrinterError;

/// https://drafts.csswg.org/css-cascade/#at-import
#[derive(Debug, PartialEq, Clone)]
<<<<<<< HEAD
pub struct ImportRule {
  pub url: String,
  pub supports: Option<SupportsCondition>,
  pub media: MediaList,
=======
pub struct ImportRule<'i> {
  pub url: CowRcStr<'i>,
  pub supports: Option<SupportsCondition<'i>>,
  pub media: MediaList<'i>,
>>>>>>> 1e89b39c
  pub loc: SourceLocation
}

impl<'i> ToCss for ImportRule<'i> {
  fn to_css<W>(&self, dest: &mut Printer<W>) -> Result<(), PrinterError> where W: std::fmt::Write {
    dest.add_mapping(self.loc);
    dest.write_str("@import ")?;
    serialize_string(&self.url, dest)?;
    if let Some(supports) = &self.supports {
      dest.write_str(" supports")?;
      if matches!(supports, SupportsCondition::Declaration(_) | SupportsCondition::Parens(_)) {
        supports.to_css(dest)?;
      } else {
        dest.write_char('(')?;
        supports.to_css(dest)?;
        dest.write_char(')')?;
      }
    }
    if !self.media.media_queries.is_empty() {
      dest.write_char(' ')?;
      self.media.to_css(dest)?;
    }
    dest.write_str(";")
  }
}<|MERGE_RESOLUTION|>--- conflicted
+++ resolved
@@ -7,17 +7,10 @@
 
 /// https://drafts.csswg.org/css-cascade/#at-import
 #[derive(Debug, PartialEq, Clone)]
-<<<<<<< HEAD
-pub struct ImportRule {
-  pub url: String,
-  pub supports: Option<SupportsCondition>,
-  pub media: MediaList,
-=======
 pub struct ImportRule<'i> {
   pub url: CowRcStr<'i>,
   pub supports: Option<SupportsCondition<'i>>,
   pub media: MediaList<'i>,
->>>>>>> 1e89b39c
   pub loc: SourceLocation
 }
 
