use crate::compat::Feature;
use crate::context::{DeclarationContext, PropertyHandlerContext};
use crate::css_modules::{hash, CssModule, CssModuleExports};
use crate::declaration::{DeclarationBlock, DeclarationHandler};
use crate::dependencies::Dependency;
use crate::error::{Error, ErrorLocation, MinifyErrorKind, ParserError, PrinterError, PrinterErrorKind};
use crate::parser::TopLevelRuleParser;
use crate::printer::Printer;
use crate::rules::{CssRule, CssRuleList, MinifyContext};
use crate::targets::Browsers;
use crate::traits::ToCss;
use cssparser::{Parser, ParserInput, RuleListParser};
use parcel_sourcemap::SourceMap;
use std::collections::{HashMap, HashSet};

pub use crate::parser::ParserOptions;
pub use crate::printer::PseudoClasses;

#[derive(Debug)]
pub struct StyleSheet<'i> {
  pub rules: CssRuleList<'i>,
  pub sources: Vec<String>,
  options: ParserOptions,
}

#[derive(Default)]
pub struct PrinterOptions<'a> {
  pub minify: bool,
  pub source_map: Option<&'a mut SourceMap>,
  pub targets: Option<Browsers>,
  pub analyze_dependencies: bool,
  pub pseudo_classes: Option<PseudoClasses<'a>>,
}

#[derive(Default)]
pub struct MinifyOptions {
  pub targets: Option<Browsers>,
  pub unused_symbols: HashSet<String>,
}

pub struct ToCssResult {
  pub code: String,
  pub exports: Option<CssModuleExports>,
  pub dependencies: Option<Vec<Dependency>>,
}

impl<'i> StyleSheet<'i> {
  pub fn new(sources: Vec<String>, rules: CssRuleList, options: ParserOptions) -> StyleSheet {
    StyleSheet {
      sources,
      rules,
      options,
    }
  }

  pub fn parse(
    filename: String,
    code: &'i str,
    options: ParserOptions,
  ) -> Result<StyleSheet<'i>, Error<ParserError<'i>>> {
    let mut input = ParserInput::new(&code);
    let mut parser = Parser::new(&mut input);
    let rule_list_parser = RuleListParser::new_for_stylesheet(&mut parser, TopLevelRuleParser::new(&options));

    let mut rules = vec![];
    for rule in rule_list_parser {
      let rule = match rule {
        Ok((_, CssRule::Ignored)) => continue,
        Ok((_, rule)) => rule,
        Err((e, _)) => return Err(Error::from(e, filename)),
      };

      rules.push(rule)
    }

    Ok(StyleSheet {
      sources: vec![filename],
      rules: CssRuleList(rules),
      options,
    })
  }

  pub fn minify(&mut self, options: MinifyOptions) -> Result<(), Error<MinifyErrorKind>> {
    let mut context = PropertyHandlerContext::new(options.targets);
    let mut handler = DeclarationHandler::new(options.targets);
    let mut important_handler = DeclarationHandler::new(options.targets);

    // @custom-media rules may be defined after they are referenced, but may only be defined at the top level
    // of a stylesheet. Do a pre-scan here and create a lookup table by name.
    let custom_media = if self.options.custom_media
      && options.targets.is_some()
      && !Feature::CustomMediaQueries.is_compatible(options.targets.unwrap())
    {
      let mut custom_media = HashMap::new();
      for rule in &self.rules.0 {
        if let CssRule::CustomMedia(rule) = rule {
          custom_media.insert(rule.name.0.clone(), rule.clone());
        }
      }
      Some(custom_media)
    } else {
      None
    };

    let mut ctx = MinifyContext {
      targets: &options.targets,
      handler: &mut handler,
      important_handler: &mut important_handler,
      handler_context: &mut context,
      unused_symbols: &options.unused_symbols,
      custom_media,
    };

<<<<<<< HEAD
    self.rules.minify(&mut ctx, false)
      .map_err(|e| Error {
        kind: e.kind,
        loc: Some(ErrorLocation::from(e.loc, self.sources[e.loc.source_index as usize].clone()))
      })?;
      
=======
    self.rules.minify(&mut ctx, false).map_err(|e| Error {
      kind: e.kind,
      loc: Some(ErrorLocation::from(
        e.loc,
        self.sources[e.loc.source_index as usize].clone(),
      )),
    })?;

    context.add_logical_rules(&mut self.rules);
>>>>>>> 7bc31713
    Ok(())
  }

  pub fn to_css(&self, options: PrinterOptions) -> Result<ToCssResult, Error<PrinterErrorKind>> {
    let mut dest = String::new();
    let mut printer = Printer::new(&mut dest, options.source_map, options.minify, options.targets);

    let mut dependencies = if options.analyze_dependencies {
      Some(Vec::new())
    } else {
      None
    };

    printer.dependencies = dependencies.as_mut();
    printer.pseudo_classes = options.pseudo_classes;
    printer.sources = Some(&self.sources);

    if self.options.css_modules {
      let h = hash(printer.filename());
      let mut exports = HashMap::new();
      printer.css_module = Some(CssModule {
        hash: &h,
        exports: &mut exports,
      });

      self.rules.to_css(&mut printer)?;
      printer.newline()?;

      Ok(ToCssResult {
        code: dest,
        exports: Some(exports),
        dependencies,
      })
    } else {
      self.rules.to_css(&mut printer)?;
      printer.newline()?;
      Ok(ToCssResult {
        code: dest,
        exports: None,
        dependencies,
      })
    }
  }
}

pub struct StyleAttribute<'i> {
  pub declarations: DeclarationBlock<'i>,
}

impl<'i> StyleAttribute<'i> {
  pub fn parse(code: &'i str) -> Result<StyleAttribute, Error<ParserError<'i>>> {
    let mut input = ParserInput::new(&code);
    let mut parser = Parser::new(&mut input);
    let options = ParserOptions::default();
    Ok(StyleAttribute {
      declarations: DeclarationBlock::parse(&mut parser, &options).map_err(|e| Error::from(e, "".into()))?,
    })
  }

  pub fn minify(&mut self, options: MinifyOptions) {
    let mut context = PropertyHandlerContext::new(options.targets);
    let mut handler = DeclarationHandler::new(options.targets);
    let mut important_handler = DeclarationHandler::new(options.targets);
    context.context = DeclarationContext::StyleAttribute;
    self.declarations.minify(&mut handler, &mut important_handler, &mut context);
  }

  pub fn to_css(&self, options: PrinterOptions) -> Result<ToCssResult, PrinterError> {
    assert!(
      options.source_map.is_none(),
      "Source maps are not supported for style attributes"
    );

    let mut dest = String::new();
    let mut printer = Printer::new(&mut dest, None, options.minify, options.targets);

    let mut dependencies = if options.analyze_dependencies {
      Some(Vec::new())
    } else {
      None
    };

    printer.dependencies = dependencies.as_mut();

    let len = self.declarations.declarations.len() + self.declarations.important_declarations.len();
    let mut i = 0;

    macro_rules! write {
      ($decls: expr, $important: literal) => {
        for decl in &$decls {
          decl.to_css(&mut printer, $important)?;
          if i != len - 1 {
            printer.write_char(';')?;
            printer.whitespace()?;
          }
          i += 1;
        }
      };
    }

    write!(self.declarations.declarations, false);
    write!(self.declarations.important_declarations, true);

    Ok(ToCssResult {
      code: dest,
      exports: None,
      dependencies,
    })
  }
}<|MERGE_RESOLUTION|>--- conflicted
+++ resolved
@@ -111,14 +111,6 @@
       custom_media,
     };
 
-<<<<<<< HEAD
-    self.rules.minify(&mut ctx, false)
-      .map_err(|e| Error {
-        kind: e.kind,
-        loc: Some(ErrorLocation::from(e.loc, self.sources[e.loc.source_index as usize].clone()))
-      })?;
-      
-=======
     self.rules.minify(&mut ctx, false).map_err(|e| Error {
       kind: e.kind,
       loc: Some(ErrorLocation::from(
@@ -127,8 +119,6 @@
       )),
     })?;
 
-    context.add_logical_rules(&mut self.rules);
->>>>>>> 7bc31713
     Ok(())
   }
 
