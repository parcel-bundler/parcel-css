/* This Source Code Form is subject to the terms of the Mozilla Public
 * License, v. 2.0. If a copy of the MPL was not distributed with this
 * file, You can obtain one at https://mozilla.org/MPL/2.0/. */

use crate::attr::{AttrSelectorOperation, NamespaceConstraint, ParsedAttrSelectorOperation};
use crate::bloom::{BloomFilter, BLOOM_HASH_MASK};
use crate::nth_index_cache::NthIndexCacheInner;
use crate::parser::{AncestorHashes, Combinator, Component, LocalName};
use crate::parser::{NonTSPseudoClass, Selector, SelectorImpl, SelectorIter, SelectorList};
use crate::tree::Element;
use smallvec::SmallVec;
use std::borrow::Borrow;
use std::iter;

pub use crate::context::*;

// The bloom filter for descendant CSS selectors will have a <1% false
// positive rate until it has this many selectors in it, then it will
// rapidly increase.
pub static RECOMMENDED_SELECTOR_BLOOM_FILTER_SIZE: usize = 4096;

bitflags! {
    /// Set of flags that are set on either the element or its parent (depending
    /// on the flag) if the element could potentially match a selector.
    pub struct ElementSelectorFlags: usize {
        /// When a child is added or removed from the parent, all the children
        /// must be restyled, because they may match :nth-last-child,
        /// :last-of-type, :nth-last-of-type, or :only-of-type.
        const HAS_SLOW_SELECTOR = 1 << 0;

        /// When a child is added or removed from the parent, any later
        /// children must be restyled, because they may match :nth-child,
        /// :first-of-type, or :nth-of-type.
        const HAS_SLOW_SELECTOR_LATER_SIBLINGS = 1 << 1;

        /// When a child is added or removed from the parent, the first and
        /// last children must be restyled, because they may match :first-child,
        /// :last-child, or :only-child.
        const HAS_EDGE_CHILD_SELECTOR = 1 << 2;

        /// The element has an empty selector, so when a child is appended we
        /// might need to restyle the parent completely.
        const HAS_EMPTY_SELECTOR = 1 << 3;
    }
}

impl ElementSelectorFlags {
  /// Returns the subset of flags that apply to the element.
  pub fn for_self(self) -> ElementSelectorFlags {
    self & (ElementSelectorFlags::HAS_EMPTY_SELECTOR)
  }

  /// Returns the subset of flags that apply to the parent.
  pub fn for_parent(self) -> ElementSelectorFlags {
    self
      & (ElementSelectorFlags::HAS_SLOW_SELECTOR
        | ElementSelectorFlags::HAS_SLOW_SELECTOR_LATER_SIBLINGS
        | ElementSelectorFlags::HAS_EDGE_CHILD_SELECTOR)
  }
}

/// Holds per-compound-selector data.
struct LocalMatchingContext<'a, 'b: 'a, 'i, Impl: SelectorImpl<'i>> {
  shared: &'a mut MatchingContext<'b, 'i, Impl>,
  matches_hover_and_active_quirk: MatchesHoverAndActiveQuirk,
}

#[inline(always)]
pub fn matches_selector_list<'i, E>(
  selector_list: &SelectorList<'i, E::Impl>,
  element: &E,
  context: &mut MatchingContext<'_, 'i, E::Impl>,
) -> bool
where
  E: Element<'i>,
{
  // This is pretty much any(..) but manually inlined because the compiler
  // refuses to do so from querySelector / querySelectorAll.
  for selector in &selector_list.0 {
    let matches = matches_selector(selector, 0, None, element, context, &mut |_, _| {});

    if matches {
      return true;
    }
  }

  false
}

#[inline(always)]
fn may_match(hashes: &AncestorHashes, bf: &BloomFilter) -> bool {
  // Check the first three hashes. Note that we can check for zero before
  // masking off the high bits, since if any of the first three hashes is
  // zero the fourth will be as well. We also take care to avoid the
  // special-case complexity of the fourth hash until we actually reach it,
  // because we usually don't.
  //
  // To be clear: this is all extremely hot.
  for i in 0..3 {
    let packed = hashes.packed_hashes[i];
    if packed == 0 {
      // No more hashes left - unable to fast-reject.
      return true;
    }

    if !bf.might_contain_hash(packed & BLOOM_HASH_MASK) {
      // Hooray! We fast-rejected on this hash.
      return false;
    }
  }

  // Now do the slighty-more-complex work of synthesizing the fourth hash,
  // and check it against the filter if it exists.
  let fourth = hashes.fourth_hash();
  fourth == 0 || bf.might_contain_hash(fourth)
}

/// A result of selector matching, includes 3 failure types,
///
///   NotMatchedAndRestartFromClosestLaterSibling
///   NotMatchedAndRestartFromClosestDescendant
///   NotMatchedGlobally
///
/// When NotMatchedGlobally appears, stop selector matching completely since
/// the succeeding selectors never matches.
/// It is raised when
///   Child combinator cannot find the candidate element.
///   Descendant combinator cannot find the candidate element.
///
/// When NotMatchedAndRestartFromClosestDescendant appears, the selector
/// matching does backtracking and restarts from the closest Descendant
/// combinator.
/// It is raised when
///   NextSibling combinator cannot find the candidate element.
///   LaterSibling combinator cannot find the candidate element.
///   Child combinator doesn't match on the found element.
///
/// When NotMatchedAndRestartFromClosestLaterSibling appears, the selector
/// matching does backtracking and restarts from the closest LaterSibling
/// combinator.
/// It is raised when
///   NextSibling combinator doesn't match on the found element.
///
/// For example, when the selector "d1 d2 a" is provided and we cannot *find*
/// an appropriate ancestor element for "d1", this selector matching raises
/// NotMatchedGlobally since even if "d2" is moved to more upper element, the
/// candidates for "d1" becomes less than before and d1 .
///
/// The next example is siblings. When the selector "b1 + b2 ~ d1 a" is
/// provided and we cannot *find* an appropriate brother element for b1,
/// the selector matching raises NotMatchedAndRestartFromClosestDescendant.
/// The selectors ("b1 + b2 ~") doesn't match and matching restart from "d1".
///
/// The additional example is child and sibling. When the selector
/// "b1 + c1 > b2 ~ d1 a" is provided and the selector "b1" doesn't match on
/// the element, this "b1" raises NotMatchedAndRestartFromClosestLaterSibling.
/// However since the selector "c1" raises
/// NotMatchedAndRestartFromClosestDescendant. So the selector
/// "b1 + c1 > b2 ~ " doesn't match and restart matching from "d1".
#[derive(Clone, Copy, Eq, PartialEq)]
enum SelectorMatchingResult {
  Matched,
  NotMatchedAndRestartFromClosestLaterSibling,
  NotMatchedAndRestartFromClosestDescendant,
  NotMatchedGlobally,
}

/// Whether the :hover and :active quirk applies.
///
/// https://quirks.spec.whatwg.org/#the-active-and-hover-quirk
#[derive(Clone, Copy, Debug, PartialEq)]
enum MatchesHoverAndActiveQuirk {
  Yes,
  No,
}

/// Matches a selector, fast-rejecting against a bloom filter.
///
/// We accept an offset to allow consumers to represent and match against
/// partial selectors (indexed from the right). We use this API design, rather
/// than having the callers pass a SelectorIter, because creating a SelectorIter
/// requires dereferencing the selector to get the length, which adds an
/// unncessary cache miss for cases when we can fast-reject with AncestorHashes
/// (which the caller can store inline with the selector pointer).
#[inline(always)]
pub fn matches_selector<'i, E, F>(
  selector: &Selector<'i, E::Impl>,
  offset: usize,
  hashes: Option<&AncestorHashes>,
  element: &E,
  context: &mut MatchingContext<'_, 'i, E::Impl>,
  flags_setter: &mut F,
) -> bool
where
  E: Element<'i>,
  F: FnMut(&E, ElementSelectorFlags),
{
  // Use the bloom filter to fast-reject.
  if let Some(hashes) = hashes {
    if let Some(filter) = context.bloom_filter {
      if !may_match(hashes, filter) {
        return false;
      }
    }
  }

  matches_complex_selector(selector.iter_from(offset), element, context, flags_setter)
}

/// Whether a compound selector matched, and whether it was the rightmost
/// selector inside the complex selector.
pub enum CompoundSelectorMatchingResult {
  /// The selector was fully matched.
  FullyMatched,
  /// The compound selector matched, and the next combinator offset is
  /// `next_combinator_offset`.
  Matched { next_combinator_offset: usize },
  /// The selector didn't match.
  NotMatched,
}

/// Matches a compound selector belonging to `selector`, starting at offset
/// `from_offset`, matching left to right.
///
/// Requires that `from_offset` points to a `Combinator`.
///
/// NOTE(emilio): This doesn't allow to match in the leftmost sequence of the
/// complex selector, but it happens to be the case we don't need it.
pub fn matches_compound_selector_from<'i, E>(
  selector: &Selector<'i, E::Impl>,
  mut from_offset: usize,
  context: &mut MatchingContext<'_, 'i, E::Impl>,
  element: &E,
) -> CompoundSelectorMatchingResult
where
  E: Element<'i>,
{
  if cfg!(debug_assertions) && from_offset != 0 {
    selector.combinator_at_parse_order(from_offset - 1); // This asserts.
  }

  let mut local_context = LocalMatchingContext {
    shared: context,
    matches_hover_and_active_quirk: MatchesHoverAndActiveQuirk::No,
  };

  // Find the end of the selector or the next combinator, then match
  // backwards, so that we match in the same order as
  // matches_complex_selector, which is usually faster.
  let start_offset = from_offset;
  for component in selector.iter_raw_parse_order_from(from_offset) {
    if matches!(*component, Component::Combinator(..)) {
      debug_assert_ne!(from_offset, 0, "Selector started with a combinator?");
      break;
    }

    from_offset += 1;
  }

  debug_assert!(from_offset >= 1);
  debug_assert!(from_offset <= selector.len());

  let iter = selector.iter_from(selector.len() - from_offset);
  debug_assert!(
    iter.clone().next().is_some()
      || (from_offset != selector.len()
        && matches!(
          selector.combinator_at_parse_order(from_offset),
          Combinator::SlotAssignment | Combinator::PseudoElement
        )),
    "Got the math wrong: {:?} | {:?} | {} {}",
    selector,
    selector.iter_raw_match_order().as_slice(),
    from_offset,
    start_offset
  );

  for component in iter {
    if !matches_simple_selector(component, element, &mut local_context, &mut |_, _| {}) {
      return CompoundSelectorMatchingResult::NotMatched;
    }
  }

  if from_offset != selector.len() {
    return CompoundSelectorMatchingResult::Matched {
      next_combinator_offset: from_offset,
    };
  }

  CompoundSelectorMatchingResult::FullyMatched
}

/// Matches a complex selector.
#[inline(always)]
pub fn matches_complex_selector<'i, E, F>(
  mut iter: SelectorIter<'_, 'i, E::Impl>,
  element: &E,
  context: &mut MatchingContext<'_, 'i, E::Impl>,
  flags_setter: &mut F,
) -> bool
where
  E: Element<'i>,
  F: FnMut(&E, ElementSelectorFlags),
{
  // If this is the special pseudo-element mode, consume the ::pseudo-element
  // before proceeding, since the caller has already handled that part.
  if context.matching_mode() == MatchingMode::ForStatelessPseudoElement && !context.is_nested() {
    // Consume the pseudo.
    match *iter.next().unwrap() {
      Component::PseudoElement(ref pseudo) => {
        if let Some(ref f) = context.pseudo_element_matching_fn {
          if !f(pseudo) {
            return false;
          }
        }
      }
      _ => {
        debug_assert!(
          false,
          "Used MatchingMode::ForStatelessPseudoElement \
                     in a non-pseudo selector"
        );
      }
    }

    if !iter.matches_for_stateless_pseudo_element() {
      return false;
    }

    // Advance to the non-pseudo-element part of the selector.
    let next_sequence = iter.next_sequence().unwrap();
    debug_assert_eq!(next_sequence, Combinator::PseudoElement);
  }

  let result = matches_complex_selector_internal(iter, element, context, flags_setter, Rightmost::Yes);

  matches!(result, SelectorMatchingResult::Matched)
}

#[inline]
fn matches_hover_and_active_quirk<'i, Impl: SelectorImpl<'i>>(
  selector_iter: &SelectorIter<'_, 'i, Impl>,
  context: &MatchingContext<'_, 'i, Impl>,
  rightmost: Rightmost,
) -> MatchesHoverAndActiveQuirk {
  if context.quirks_mode() != QuirksMode::Quirks {
    return MatchesHoverAndActiveQuirk::No;
  }

  if context.is_nested() {
    return MatchesHoverAndActiveQuirk::No;
  }

  // This compound selector had a pseudo-element to the right that we
  // intentionally skipped.
  if rightmost == Rightmost::Yes && context.matching_mode() == MatchingMode::ForStatelessPseudoElement {
    return MatchesHoverAndActiveQuirk::No;
  }

  let all_match = selector_iter.clone().all(|simple| match *simple {
    Component::LocalName(_)
    | Component::AttributeInNoNamespaceExists { .. }
    | Component::AttributeInNoNamespace { .. }
    | Component::AttributeOther(_)
    | Component::ID(_)
    | Component::Class(_)
    | Component::PseudoElement(_)
    | Component::Negation(_)
    | Component::FirstChild
    | Component::LastChild
    | Component::OnlyChild
    | Component::Empty
    | Component::NthChild(_, _)
    | Component::NthLastChild(_, _)
    | Component::NthOfType(_, _)
    | Component::NthLastOfType(_, _)
    | Component::FirstOfType
    | Component::LastOfType
    | Component::OnlyOfType => false,
    Component::NonTSPseudoClass(ref pseudo_class) => pseudo_class.is_active_or_hover(),
    _ => true,
  });

  if all_match {
    MatchesHoverAndActiveQuirk::Yes
  } else {
    MatchesHoverAndActiveQuirk::No
  }
}

#[derive(Clone, Copy, PartialEq)]
enum Rightmost {
  Yes,
  No,
}

#[inline(always)]
fn next_element_for_combinator<'i, E>(
  element: &E,
  combinator: Combinator,
  selector: &SelectorIter<'_, 'i, E::Impl>,
  context: &MatchingContext<'_, 'i, E::Impl>,
) -> Option<E>
where
  E: Element<'i>,
{
  match combinator {
    Combinator::NextSibling | Combinator::LaterSibling => element.prev_sibling_element(),
    Combinator::Child | Combinator::Descendant => {
      match element.parent_element() {
        Some(e) => return Some(e),
        None => {}
      }

      if !element.parent_node_is_shadow_root() {
        return None;
      }

      // https://drafts.csswg.org/css-scoping/#host-element-in-tree:
      //
      //   For the purpose of Selectors, a shadow host also appears in
      //   its shadow tree, with the contents of the shadow tree treated
      //   as its children. (In other words, the shadow host is treated as
      //   replacing the shadow root node.)
      //
      // and also:
      //
      //   When considered within its own shadow trees, the shadow host is
      //   featureless. Only the :host, :host(), and :host-context()
      //   pseudo-classes are allowed to match it.
      //
      // Since we know that the parent is a shadow root, we necessarily
      // are in a shadow tree of the host, and the next selector will only
      // match if the selector is a featureless :host selector.
      if !selector.clone().is_featureless_host_selector() {
        return None;
      }

      element.containing_shadow_host()
    }
    Combinator::Part => element.containing_shadow_host(),
    Combinator::SlotAssignment => {
      debug_assert!(element.assigned_slot().map_or(true, |s| s.is_html_slot_element()));
      let scope = context.current_host?;
      let mut current_slot = element.assigned_slot()?;
      while current_slot.containing_shadow_host().unwrap().opaque() != scope {
        current_slot = current_slot.assigned_slot()?;
      }
      Some(current_slot)
    }
    Combinator::PseudoElement => element.pseudo_element_originating_element(),
  }
}

fn matches_complex_selector_internal<'i, E, F>(
  mut selector_iter: SelectorIter<'_, 'i, E::Impl>,
  element: &E,
  context: &mut MatchingContext<'_, 'i, E::Impl>,
  flags_setter: &mut F,
  rightmost: Rightmost,
) -> SelectorMatchingResult
where
  E: Element<'i>,
  F: FnMut(&E, ElementSelectorFlags),
{
  debug!("Matching complex selector {:?} for {:?}", selector_iter, element);

  let matches_compound_selector =
    matches_compound_selector(&mut selector_iter, element, context, flags_setter, rightmost);

  let combinator = selector_iter.next_sequence();
  if combinator.map_or(false, |c| c.is_sibling()) {
    flags_setter(element, ElementSelectorFlags::HAS_SLOW_SELECTOR_LATER_SIBLINGS);
  }

  if !matches_compound_selector {
    return SelectorMatchingResult::NotMatchedAndRestartFromClosestLaterSibling;
  }

  let combinator = match combinator {
    None => return SelectorMatchingResult::Matched,
    Some(c) => c,
  };

  let candidate_not_found = match combinator {
    Combinator::NextSibling | Combinator::LaterSibling => {
      SelectorMatchingResult::NotMatchedAndRestartFromClosestDescendant
    }
    Combinator::Child
    | Combinator::Descendant
    | Combinator::SlotAssignment
    | Combinator::Part
    | Combinator::PseudoElement => SelectorMatchingResult::NotMatchedGlobally,
  };

  let mut next_element = next_element_for_combinator(element, combinator, &selector_iter, &context);

  // Stop matching :visited as soon as we find a link, or a combinator for
  // something that isn't an ancestor.
  let mut visited_handling = if element.is_link() || combinator.is_sibling() {
    VisitedHandlingMode::AllLinksUnvisited
  } else {
    context.visited_handling()
  };

  loop {
    let element = match next_element {
      None => return candidate_not_found,
      Some(next_element) => next_element,
    };

    let result = context.with_visited_handling_mode(visited_handling, |context| {
      matches_complex_selector_internal(selector_iter.clone(), &element, context, flags_setter, Rightmost::No)
    });

    match (result, combinator) {
      // Return the status immediately.
      (SelectorMatchingResult::Matched, _)
      | (SelectorMatchingResult::NotMatchedGlobally, _)
      | (_, Combinator::NextSibling) => {
        return result;
      }

      // Upgrade the failure status to
      // NotMatchedAndRestartFromClosestDescendant.
      (_, Combinator::PseudoElement) | (_, Combinator::Child) => {
        return SelectorMatchingResult::NotMatchedAndRestartFromClosestDescendant;
      }

      // If the failure status is
      // NotMatchedAndRestartFromClosestDescendant and combinator is
      // Combinator::LaterSibling, give up this Combinator::LaterSibling
      // matching and restart from the closest descendant combinator.
      (SelectorMatchingResult::NotMatchedAndRestartFromClosestDescendant, Combinator::LaterSibling) => {
        return result;
      }

      // The Combinator::Descendant combinator and the status is
      // NotMatchedAndRestartFromClosestLaterSibling or
      // NotMatchedAndRestartFromClosestDescendant, or the
      // Combinator::LaterSibling combinator and the status is
      // NotMatchedAndRestartFromClosestDescendant, we can continue to
      // matching on the next candidate element.
      _ => {}
    }

    if element.is_link() {
      visited_handling = VisitedHandlingMode::AllLinksUnvisited;
    }

    next_element = next_element_for_combinator(&element, combinator, &selector_iter, &context);
  }
}

#[inline]
fn matches_local_name<'i, E>(element: &E, local_name: &LocalName<'i, E::Impl>) -> bool
where
  E: Element<'i>,
{
  let name = select_name(
    element.is_html_element_in_html_document(),
    &local_name.name,
    &local_name.lower_name,
  )
  .borrow();
  element.has_local_name(name)
}

/// Determines whether the given element matches the given compound selector.
#[inline]
fn matches_compound_selector<'i, E, F>(
  selector_iter: &mut SelectorIter<'_, 'i, E::Impl>,
  element: &E,
  context: &mut MatchingContext<'_, 'i, E::Impl>,
  flags_setter: &mut F,
  rightmost: Rightmost,
) -> bool
where
  E: Element<'i>,
  F: FnMut(&E, ElementSelectorFlags),
{
  let matches_hover_and_active_quirk = matches_hover_and_active_quirk(&selector_iter, context, rightmost);

  // Handle some common cases first.
  // We may want to get rid of this at some point if we can make the
  // generic case fast enough.
  let mut selector = selector_iter.next();
  if let Some(&Component::LocalName(ref local_name)) = selector {
    if !matches_local_name(element, local_name) {
      return false;
    }
    selector = selector_iter.next();
  }
  let class_and_id_case_sensitivity = context.classes_and_ids_case_sensitivity();
  if let Some(&Component::ID(ref id)) = selector {
    if !element.has_id(id, class_and_id_case_sensitivity) {
      return false;
    }
    selector = selector_iter.next();
  }
  while let Some(&Component::Class(ref class)) = selector {
    if !element.has_class(class, class_and_id_case_sensitivity) {
      return false;
    }
    selector = selector_iter.next();
  }
  let selector = match selector {
    Some(s) => s,
    None => return true,
  };

  let mut local_context = LocalMatchingContext {
    shared: context,
    matches_hover_and_active_quirk,
  };
  iter::once(selector)
    .chain(selector_iter)
    .all(|simple| matches_simple_selector(simple, element, &mut local_context, flags_setter))
}

/// Determines whether the given element matches the given single selector.
fn matches_simple_selector<'i, E, F>(
  selector: &Component<'i, E::Impl>,
  element: &E,
  context: &mut LocalMatchingContext<'_, '_, 'i, E::Impl>,
  flags_setter: &mut F,
) -> bool
where
  E: Element<'i>,
  F: FnMut(&E, ElementSelectorFlags),
{
  debug_assert!(context.shared.is_nested() || !context.shared.in_negation());

  match *selector {
    Component::Combinator(_) => unreachable!(),
    Component::Part(ref parts) => {
      let mut hosts = SmallVec::<[E; 4]>::new();

      let mut host = match element.containing_shadow_host() {
        Some(h) => h,
        None => return false,
      };

      let current_host = context.shared.current_host;
      if current_host != Some(host.opaque()) {
        loop {
          let outer_host = host.containing_shadow_host();
          if outer_host.as_ref().map(|h| h.opaque()) == current_host {
            break;
          }
          let outer_host = match outer_host {
            Some(h) => h,
            None => return false,
          };
          // TODO(emilio): if worth it, we could early return if
          // host doesn't have the exportparts attribute.
          hosts.push(host);
          host = outer_host;
        }
      }

      // Translate the part into the right scope.
      parts.iter().all(|part| {
        let mut part = part.clone();
        for host in hosts.iter().rev() {
          part = match host.imported_part(&part) {
            Some(p) => p,
            None => return false,
          };
        }
        element.is_part(&part)
      })
    }
    Component::Slotted(ref selector) => {
      // <slots> are never flattened tree slottables.
      !element.is_html_slot_element()
        && context
          .shared
          .nest(|context| matches_complex_selector(selector.iter(), element, context, flags_setter))
    }
    Component::PseudoElement(ref pseudo) => element.match_pseudo_element(pseudo, context.shared),
    Component::LocalName(ref local_name) => matches_local_name(element, local_name),
    Component::ExplicitUniversalType | Component::ExplicitAnyNamespace => true,
    Component::Namespace(_, ref url) | Component::DefaultNamespace(ref url) => {
      element.has_namespace(&url.borrow())
    }
    Component::ExplicitNoNamespace => {
      let ns = crate::parser::namespace_empty_string::<E::Impl>();
      element.has_namespace(&ns.borrow())
    }
    Component::ID(ref id) => element.has_id(id, context.shared.classes_and_ids_case_sensitivity()),
    Component::Class(ref class) => element.has_class(class, context.shared.classes_and_ids_case_sensitivity()),
    Component::AttributeInNoNamespaceExists {
      ref local_name,
      ref local_name_lower,
    } => {
      let is_html = element.is_html_element_in_html_document();
      element.attr_matches(
        &NamespaceConstraint::Specific(&crate::parser::namespace_empty_string::<E::Impl>()),
        select_name(is_html, local_name, local_name_lower),
        &AttrSelectorOperation::Exists,
      )
    }
    Component::AttributeInNoNamespace {
      ref local_name,
      ref value,
      operator,
      case_sensitivity,
      never_matches,
    } => {
      if never_matches {
        return false;
      }
      let is_html = element.is_html_element_in_html_document();
      element.attr_matches(
        &NamespaceConstraint::Specific(&crate::parser::namespace_empty_string::<E::Impl>()),
        local_name,
        &AttrSelectorOperation::WithValue {
          operator,
          case_sensitivity: case_sensitivity.to_unconditional(is_html),
          expected_value: value,
        },
      )
    }
    Component::AttributeOther(ref attr_sel) => {
      if attr_sel.never_matches {
        return false;
      }
      let is_html = element.is_html_element_in_html_document();
      let empty_string;
      let namespace = match attr_sel.namespace() {
        Some(ns) => ns,
        None => {
          empty_string = crate::parser::namespace_empty_string::<E::Impl>();
          NamespaceConstraint::Specific(&empty_string)
        }
      };
      element.attr_matches(
        &namespace,
        select_name(is_html, &attr_sel.local_name, &attr_sel.local_name_lower),
        &match attr_sel.operation {
          ParsedAttrSelectorOperation::Exists => AttrSelectorOperation::Exists,
          ParsedAttrSelectorOperation::WithValue {
            operator,
            case_sensitivity,
            ref expected_value,
          } => AttrSelectorOperation::WithValue {
            operator,
            case_sensitivity: case_sensitivity.to_unconditional(is_html),
            expected_value,
          },
        },
<<<<<<< HEAD
        Component::Is(ref list) | Component::Where(ref list) | Component::Any(_, ref list) => context.shared.nest(|context| {
            for selector in &**list {
                if matches_complex_selector(selector.iter(), element, context, flags_setter) {
                    return true;
                }
            }
            false
        }),
        Component::Negation(ref list) => context.shared.nest_for_negation(|context| {
            for selector in &**list {
                if matches_complex_selector(selector.iter(), element, context, flags_setter) {
                    return false;
                }
            }
            true
        }),
        Component::Nesting | Component::Has(..) => unreachable!()
=======
      )
    }
    Component::NonTSPseudoClass(ref pc) => {
      if context.matches_hover_and_active_quirk == MatchesHoverAndActiveQuirk::Yes
        && !context.shared.is_nested()
        && pc.is_active_or_hover()
        && !element.is_link()
      {
        return false;
      }

      element.match_non_ts_pseudo_class(pc, &mut context.shared, flags_setter)
    }
    Component::FirstChild => matches_first_child(element, flags_setter),
    Component::LastChild => matches_last_child(element, flags_setter),
    Component::OnlyChild => {
      matches_first_child(element, flags_setter) && matches_last_child(element, flags_setter)
    }
    Component::Root => element.is_root(),
    Component::Empty => {
      flags_setter(element, ElementSelectorFlags::HAS_EMPTY_SELECTOR);
      element.is_empty()
    }
    Component::Host(ref selector) => {
      context.shared.shadow_host().map_or(false, |host| host == element.opaque())
        && selector.as_ref().map_or(true, |selector| {
          context
            .shared
            .nest(|context| matches_complex_selector(selector.iter(), element, context, flags_setter))
        })
>>>>>>> 7bc31713
    }
    Component::Scope => match context.shared.scope_element {
      Some(ref scope_element) => element.opaque() == *scope_element,
      None => element.is_root(),
    },
    Component::NthChild(a, b) => matches_generic_nth_child(element, context, a, b, false, false, flags_setter),
    Component::NthLastChild(a, b) => matches_generic_nth_child(element, context, a, b, false, true, flags_setter),
    Component::NthOfType(a, b) => matches_generic_nth_child(element, context, a, b, true, false, flags_setter),
    Component::NthLastOfType(a, b) => matches_generic_nth_child(element, context, a, b, true, true, flags_setter),
    Component::FirstOfType => matches_generic_nth_child(element, context, 0, 1, true, false, flags_setter),
    Component::LastOfType => matches_generic_nth_child(element, context, 0, 1, true, true, flags_setter),
    Component::OnlyOfType => {
      matches_generic_nth_child(element, context, 0, 1, true, false, flags_setter)
        && matches_generic_nth_child(element, context, 0, 1, true, true, flags_setter)
    }
    Component::Is(ref list) | Component::Where(ref list) => context.shared.nest(|context| {
      for selector in &**list {
        if matches_complex_selector(selector.iter(), element, context, flags_setter) {
          return true;
        }
      }
      false
    }),
    Component::Negation(ref list) => context.shared.nest_for_negation(|context| {
      for selector in &**list {
        if matches_complex_selector(selector.iter(), element, context, flags_setter) {
          return false;
        }
      }
      true
    }),
    Component::Nesting | Component::Has(..) => unreachable!(),
  }
}

#[inline(always)]
fn select_name<'a, T>(is_html: bool, local_name: &'a T, local_name_lower: &'a T) -> &'a T {
  if is_html {
    local_name_lower
  } else {
    local_name
  }
}

#[inline]
fn matches_generic_nth_child<'i, E, F>(
  element: &E,
  context: &mut LocalMatchingContext<'_, '_, 'i, E::Impl>,
  a: i32,
  b: i32,
  is_of_type: bool,
  is_from_end: bool,
  flags_setter: &mut F,
) -> bool
where
  E: Element<'i>,
  F: FnMut(&E, ElementSelectorFlags),
{
  if element.ignores_nth_child_selectors() {
    return false;
  }

  flags_setter(
    element,
    if is_from_end {
      ElementSelectorFlags::HAS_SLOW_SELECTOR
    } else {
      ElementSelectorFlags::HAS_SLOW_SELECTOR_LATER_SIBLINGS
    },
  );

  // Grab a reference to the appropriate cache.
  let mut cache = context.shared.nth_index_cache.as_mut().map(|c| c.get(is_of_type, is_from_end));

  // Lookup or compute the index.
  let index = if let Some(i) = cache.as_mut().and_then(|c| c.lookup(element.opaque())) {
    i
  } else {
    let i = nth_child_index(element, is_of_type, is_from_end, cache.as_deref_mut());
    if let Some(c) = cache.as_mut() {
      c.insert(element.opaque(), i)
    }
    i
  };
  debug_assert_eq!(
    index,
    nth_child_index(element, is_of_type, is_from_end, None),
    "invalid cache"
  );

  // Is there a non-negative integer n such that An+B=index?
  match index.checked_sub(b) {
    None => false,
    Some(an) => match an.checked_div(a) {
            Some(n) => n >= 0 && a * n == an,
            None /* a == 0 */ => an == 0,
        },
  }
}

#[inline]
fn nth_child_index<'i, E>(
  element: &E,
  is_of_type: bool,
  is_from_end: bool,
  mut cache: Option<&mut NthIndexCacheInner>,
) -> i32
where
  E: Element<'i>,
{
  // The traversal mostly processes siblings left to right. So when we walk
  // siblings to the right when computing NthLast/NthLastOfType we're unlikely
  // to get cache hits along the way. As such, we take the hit of walking the
  // siblings to the left checking the cache in the is_from_end case (this
  // matches what Gecko does). The indices-from-the-left is handled during the
  // regular look further below.
  if let Some(ref mut c) = cache {
    if is_from_end && !c.is_empty() {
      let mut index: i32 = 1;
      let mut curr = element.clone();
      while let Some(e) = curr.prev_sibling_element() {
        curr = e;
        if !is_of_type || element.is_same_type(&curr) {
          if let Some(i) = c.lookup(curr.opaque()) {
            return i - index;
          }
          index += 1;
        }
      }
    }
  }

  let mut index: i32 = 1;
  let mut curr = element.clone();
  let next = |e: E| {
    if is_from_end {
      e.next_sibling_element()
    } else {
      e.prev_sibling_element()
    }
  };
  while let Some(e) = next(curr) {
    curr = e;
    if !is_of_type || element.is_same_type(&curr) {
      // If we're computing indices from the left, check each element in the
      // cache. We handle the indices-from-the-right case at the top of this
      // function.
      if !is_from_end {
        if let Some(i) = cache.as_mut().and_then(|c| c.lookup(curr.opaque())) {
          return i + index;
        }
      }
      index += 1;
    }
  }

  index
}

#[inline]
fn matches_first_child<'i, E, F>(element: &E, flags_setter: &mut F) -> bool
where
  E: Element<'i>,
  F: FnMut(&E, ElementSelectorFlags),
{
  flags_setter(element, ElementSelectorFlags::HAS_EDGE_CHILD_SELECTOR);
  element.prev_sibling_element().is_none()
}

#[inline]
fn matches_last_child<'i, E, F>(element: &E, flags_setter: &mut F) -> bool
where
  E: Element<'i>,
  F: FnMut(&E, ElementSelectorFlags),
{
  flags_setter(element, ElementSelectorFlags::HAS_EDGE_CHILD_SELECTOR);
  element.next_sibling_element().is_none()
}<|MERGE_RESOLUTION|>--- conflicted
+++ resolved
@@ -750,25 +750,6 @@
             expected_value,
           },
         },
-<<<<<<< HEAD
-        Component::Is(ref list) | Component::Where(ref list) | Component::Any(_, ref list) => context.shared.nest(|context| {
-            for selector in &**list {
-                if matches_complex_selector(selector.iter(), element, context, flags_setter) {
-                    return true;
-                }
-            }
-            false
-        }),
-        Component::Negation(ref list) => context.shared.nest_for_negation(|context| {
-            for selector in &**list {
-                if matches_complex_selector(selector.iter(), element, context, flags_setter) {
-                    return false;
-                }
-            }
-            true
-        }),
-        Component::Nesting | Component::Has(..) => unreachable!()
-=======
       )
     }
     Component::NonTSPseudoClass(ref pc) => {
@@ -799,7 +780,6 @@
             .shared
             .nest(|context| matches_complex_selector(selector.iter(), element, context, flags_setter))
         })
->>>>>>> 7bc31713
     }
     Component::Scope => match context.shared.scope_element {
       Some(ref scope_element) => element.opaque() == *scope_element,
@@ -815,14 +795,16 @@
       matches_generic_nth_child(element, context, 0, 1, true, false, flags_setter)
         && matches_generic_nth_child(element, context, 0, 1, true, true, flags_setter)
     }
-    Component::Is(ref list) | Component::Where(ref list) => context.shared.nest(|context| {
-      for selector in &**list {
-        if matches_complex_selector(selector.iter(), element, context, flags_setter) {
-          return true;
+    Component::Is(ref list) | Component::Where(ref list) | Component::Any(_, ref list) => {
+      context.shared.nest(|context| {
+        for selector in &**list {
+          if matches_complex_selector(selector.iter(), element, context, flags_setter) {
+            return true;
+          }
         }
-      }
-      false
-    }),
+        false
+      })
+    }
     Component::Negation(ref list) => context.shared.nest_for_negation(|context| {
       for selector in &**list {
         if matches_complex_selector(selector.iter(), element, context, flags_setter) {
